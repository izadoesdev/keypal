--- conflicted
+++ resolved
@@ -1,13 +1,4 @@
 # Suggested Additional Features
-
-<<<<<<< HEAD
-## Currently Implemented
-- ✅ Custom alphabet for key generation
-- ✅ Salt for hashing
-- ✅ Update last used timestamp
-- ✅ Key tags/labels
-- ✅ Rate limiting (opt-in)
-- ✅ Audit logging (opt-in)
 
 ## Recommended Additions
 
@@ -17,24 +8,6 @@
 const { newKey, oldRecord } = await keys.rotate(oldKeyId, {
   gracePeriodMs: 86400000, // 24 hours
 })
-=======
-## Recommended Additions
-
-### 1. Rate Limiting Helper
-```typescript
-interface RateLimitConfig {
-  maxRequests: number
-  windowMs: number
-}
-
-// Usage:
-const rateLimiter = keys.createRateLimiter({
-  maxRequests: 100,
-  windowMs: 60000, // 1 minute
-})
-
-await rateLimiter.check(apiKeyRecord)
->>>>>>> 1dce9102
 ```
 
 ### 2. Usage Analytics
@@ -50,7 +23,6 @@
 const stats = await keys.getUsageStats(keyId)
 ```
 
-<<<<<<< HEAD
 ### 3. Webhook Events
 ```typescript
 keys.on('key.created', async (event) => {
@@ -67,9 +39,6 @@
 ```
 
 ### 4. IP Whitelisting
-=======
-### 2. IP Whitelisting
->>>>>>> 1dce9102
 ```typescript
 await keys.create({
   ownerId: 'user_123',
@@ -79,11 +48,7 @@
 await keys.verify(key, { ipAddress: req.ip })
 ```
 
-<<<<<<< HEAD
 ### 5. Request Signing
-=======
-### 3. Request Signing
->>>>>>> 1dce9102
 ```typescript
 // HMAC-based request signing
 const signature = keys.sign(request, apiKey)
@@ -92,11 +57,7 @@
 const isValid = await keys.verifySignature(request, signature, keyId)
 ```
 
-<<<<<<< HEAD
 ### 6. Bulk Operations
-=======
-### 4. Bulk Operations
->>>>>>> 1dce9102
 ```typescript
 // Bulk create
 const results = await keys.createBulk([
@@ -108,11 +69,7 @@
 await keys.revokeBulk(['key_1', 'key_2', 'key_3'])
 ```
 
-<<<<<<< HEAD
 ### 7. Key Templates
-=======
-### 5. Key Templates
->>>>>>> 1dce9102
 ```typescript
 // Define reusable templates
 keys.defineTemplate('readonly', {
@@ -125,42 +82,6 @@
 })
 ```
 
-<<<<<<< HEAD
-### 8. Audit Logging
-```typescript
-interface AuditLog {
-  action: 'created' | 'verified' | 'revoked' | 'updated'
-  keyId: string
-  ownerId: string
-  timestamp: string
-  metadata: Record<string, any>
-}
-
-const logs = await keys.getAuditLogs({
-  keyId: 'key_123',
-  startDate: '2025-01-01',
-  endDate: '2025-12-31',
-})
-```
-
-## Priority Recommendations
-
-**High Priority:**
-- ~~Rate limiting (security)~~ ✅
-- ~~Update last used timestamp~~ ✅ (already added)
-- ~~Audit logging~~ ✅ (already added)
-
-**Medium Priority:**
-- Key rotation (security best practice)
-- IP whitelisting (additional security layer)
-- Usage analytics (insights)
-
-**Low Priority:**
-- Webhook events (automation)
-- Request signing (advanced security)
-- Key templates (convenience)
-- Bulk operations (efficiency)
-=======
 ## Priority Recommendations
 
 **High Priority:**
@@ -182,7 +103,7 @@
 - Key tags/labels
 - Audit logging (opt-in)
 - Key rotation
->>>>>>> 1dce9102
+- Rate limiting (opt-in)
 
 ## Implementation Notes
 
